--- conflicted
+++ resolved
@@ -8,20 +8,10 @@
 
   <!-- Pick & place server -->
   <node name="pick_place_server" pkg="tiago_dual_pick_place" type="pick_place_server.py" output="screen">
-<<<<<<< HEAD
-      <rosparam command="load" file="$(find tiago_dual_pick_place)/config/pick_place_params_left.yaml" />
-      <param name="move_group_0"  value="arm_left" />
-      <param name="move_group_1"  value="arm_left_torso" />
-      <param name="grasp_frame"  value="arm_left_tool_link" />
-      <param name="object_width"  value="0.10" />
-      <param name="object_height" value="0.07" />
-      <param name="object_depth"  value="0.10" />
-=======
       <rosparam command="load" file="$(find tiago_dual_pick_place)/config/pick_place_params.yaml" />
       <param name="object_width"  value="0.05" />
       <param name="object_height" value="0.10" />
       <param name="object_depth"  value="0.05" />
->>>>>>> 087b8979
   </node>
 
   <!-- Node exposing service to start looking for the object and trigger the picking -->
