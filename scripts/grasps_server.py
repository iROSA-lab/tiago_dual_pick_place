--- conflicted
+++ resolved
@@ -326,12 +326,7 @@
         grasp_posture.points[0].time_from_start = rospy.Duration(
             self._time_pre_grasp_posture + self._time_grasp_posture)
         jtpoint2 = JointTrajectoryPoint()
-<<<<<<< HEAD
-        jtpoint2.positions = [
-            float(pos) for pos in self._gripper_grasp_positions.split()] # TODO: Allow changing grasp widths
-=======
         jtpoint2.positions = [float(pos) for pos in self._gripper_grasp_positions.split()]
->>>>>>> 087b8979
         jtpoint2.time_from_start = rospy.Duration(
             self._time_pre_grasp_posture +
             self._time_grasp_posture + self._time_grasp_posture_final)
@@ -361,25 +356,15 @@
         g.pre_grasp_approach.direction.vector.x = self._pre_grasp_direction_x  # NOQA
         g.pre_grasp_approach.direction.vector.y = self._pre_grasp_direction_y  # NOQA
         g.pre_grasp_approach.direction.vector.z = self._pre_grasp_direction_z  # NOQA
-<<<<<<< HEAD
-        g.pre_grasp_approach.direction.header.frame_id = self._grasp_postures_frame_id  # NOQA
-        g.pre_grasp_approach.desired_distance = self._grasp_desired_distance/1.5  # NOQA
-=======
         g.pre_grasp_approach.direction.header.frame_id = arm_conf.grasp_frame  # NOQA
         g.pre_grasp_approach.desired_distance = self._grasp_desired_distance  # NOQA
->>>>>>> 087b8979
         g.pre_grasp_approach.min_distance = self._grasp_min_distance
         g.post_grasp_retreat = GripperTranslation()
         g.post_grasp_retreat.direction.vector.x = self._post_grasp_direction_x  # NOQA
         g.post_grasp_retreat.direction.vector.y = self._post_grasp_direction_y  # NOQA
         g.post_grasp_retreat.direction.vector.z = self._post_grasp_direction_z  # NOQA
-<<<<<<< HEAD
-        g.post_grasp_retreat.direction.header.frame_id = self._grasp_postures_frame_id  # NOQA
-        g.post_grasp_retreat.desired_distance = self._grasp_desired_distance/1.2  # NOQA
-=======
         g.post_grasp_retreat.direction.header.frame_id = arm_conf.grasp_frame  # NOQA
         g.post_grasp_retreat.desired_distance = self._grasp_desired_distance  # NOQA
->>>>>>> 087b8979
         g.post_grasp_retreat.min_distance = self._grasp_min_distance
 
         g.max_contact_force = self._max_contact_force
@@ -449,12 +434,8 @@
 
         return place_locs
 
-<<<<<<< HEAD
-    def createGripperTranslation(self, direction_vector,
-=======
     def createGripperTranslation(self, frame_id, direction_vector,
                                  desired_distance=0.15,
->>>>>>> 087b8979
                                  min_distance=0.01):
         """Returns a GripperTranslation message with the
          direction_vector and desired_distance and min_distance in it.
@@ -466,7 +447,7 @@
         g_trans.direction.vector.x = direction_vector.x
         g_trans.direction.vector.y = direction_vector.y
         g_trans.direction.vector.z = direction_vector.z
-        g_trans.desired_distance = self._grasp_desired_distance/1.2
+        g_trans.desired_distance = desired_distance
         g_trans.min_distance = min_distance
         return g_trans
 
