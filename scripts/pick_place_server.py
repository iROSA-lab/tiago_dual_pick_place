--- conflicted
+++ resolved
@@ -33,7 +33,6 @@
 from tiago_dual_pick_place.msg import PlaceAutoObjectAction, PlaceAutoObjectResult, PickUpObjectAction, PickUpObjectResult, PickPlacePoseAction, PickPlacePoseResult
 from moveit_msgs.srv import GetPlanningScene, GetPlanningSceneRequest, GetPlanningSceneResponse
 from std_srvs.srv import Empty, EmptyRequest
-from visualization_msgs.msg import Marker, MarkerArray # To import marker for obstacle parts in the planning scene
 from copy import deepcopy
 from random import shuffle
 import copy
@@ -158,25 +157,6 @@
                         execute_cb=self.place_obj_cb, auto_start=False)
                 self.place_obj_as.start()
 
-<<<<<<< HEAD
-		# TODO: Add obstacles/objects in the planning scene in the same call as 'pick'!!!
-		self.obj_marker_sub = rospy.Subscriber('/obj_markers', MarkerArray, self.obj_marker_callback)
-
-		# Initialize grasp generator
-		self.sg = Grasps(self.grasp_frame)
-
-        def obj_marker_callback(self, obj_markers):
-                self.obj_pose = PoseStamped()
-                self.obj_pose.header = obj_markers.markers[0].header
-                self.obj_pose.pose = obj_markers.markers[0].pose
-                self.obj_dimensions = (obj_markers.markers[0].scale.x, obj_markers.markers[0].scale.y, obj_markers.markers[0].scale.z)
-
-	def pick_obj_cb(self, goal):
-		"""
-		:type goal: PickUpObjectGoal
-		"""
-		p_res = PickUpObjectResult()
-=======
                 # Initialize grasp generator
                 self.sg = Grasps()
 
@@ -186,7 +166,6 @@
                 """
                 p_res = PickUpObjectResult()
                 arm_conf = self.arm_conf_r if goal.left_right == 'right' else self.arm_conf_l
->>>>>>> 087b8979
                 object_pose = self.get_object_pose(goal.object_name)
                 if object_pose is None:
                     rospy.logerr("Object with name %s not found", goal.object_name)
@@ -285,29 +264,16 @@
                 rospy.loginfo("Object pose: %s", object_pose.pose)
                 return object_pose
 
-<<<<<<< HEAD
-        def remove_part(self, object_name="part"):
-		rospy.loginfo("Removing any previous '"+str(object_name)+"' object")
-                self.scene.remove_attached_object(self.grasp_frame)
-		self.scene.remove_world_object(object_name)
-		rospy.sleep(2.0)  # Removing is fast
+        def remove_part(self, grasp_frame, object_name="part"):
+                rospy.loginfo("Removing any previous '"+str(object_name)+"' object")
+                self.scene.remove_attached_object(grasp_frame)
+                self.scene.remove_world_object(object_name)
+                rospy.sleep(2.0)  # Removing is fast
 
         def add_part(self, object_pose, object_name="part"):
-		rospy.loginfo("Adding new '"+str(object_name)+"' object")
+                rospy.loginfo("Adding new '"+str(object_name)+"' object")
                 # Add object description in scene
-		self.scene.add_box(object_name, object_pose, (self.object_depth, self.object_width, self.object_height))
-=======
-        def remove_part(self, grasp_frame):
-                rospy.loginfo("Removing any previous 'part' object")
-                self.scene.remove_attached_object(grasp_frame)
-                self.scene.remove_world_object("part")
-                rospy.sleep(2.0)  # Removing is fast
-
-        def add_part(self, object_pose):
-                rospy.loginfo("Adding new 'part' object")
-                #Add object description in scene
-                self.scene.add_box("part", object_pose, (self.object_depth, self.object_width, self.object_height))
->>>>>>> 087b8979
+                self.scene.add_box(object_name, object_pose, (self.object_depth, self.object_width, self.object_height))
 
         def grasp_object(self, arm_conf, object_pose, part="part"):
                 rospy.loginfo("Clearing octomap")
@@ -319,30 +285,6 @@
                 self.wait_for_planning_scene_object(part)
 
                 # compute grasps
-<<<<<<< HEAD
-		possible_grasps = self.sg.create_grasps_from_object_pose(object_pose, single=False)
-		goal = createPickupGoal(self.move_group_1, part, object_pose, possible_grasps, self.links_to_allow_contact)
-		
-		rospy.loginfo("Sending goal")
-		self.pickup_ac.send_goal(goal)
-		rospy.loginfo("Waiting for result")
-		self.pickup_ac.wait_for_result()
-		result = self.pickup_ac.get_result()
-		rospy.logdebug("Using torso result: " + str(result))
-		rospy.loginfo(
-				"Pick result: " +
-		str(moveit_error_dict[result.error_code.val])
-		+ "(" + str(result.error_code.val) + ")")
-
-		return result.error_code.val
-
-	def grasp(self, object_pose):
-		# create scene object at pose of grasp
-				
-		# remove any old obstacles/tables (these will be added again as per the current grasp call)
-		self.remove_part()
-		self.scene.remove_world_object() # NOTE: this removes everything!
-=======
                 possible_grasps = self.sg.create_grasps_from_object_pose(object_pose, arm_conf, single=False)
                 goal = createPickupGoal(arm_conf.group_arm, part, object_pose, possible_grasps, self.links_to_allow_contact)
                 
@@ -358,8 +300,10 @@
 
         def grasp(self, arm_conf, object_pose):
                 # create scene object at pose of grasp
-                self.add_part(object_pose)
->>>>>>> 087b8979
+                                
+                # remove any old obstacles/tables (these will be added again as per the current grasp call)
+                self.remove_part()
+                self.scene.remove_world_object() # NOTE: this removes everything!
 
                 rospy.loginfo("Object pose: %s", object_pose.pose)
 
@@ -368,38 +312,21 @@
 
                 rospy.loginfo("Second%s", object_pose.pose)
 
-<<<<<<< HEAD
-		# Get all objects to be used for planning using an object Marker Array
-		obj_markers = rospy.wait_for_message('/obj_markers', MarkerArray)
-		for marker in obj_markers.markers:
-			obj_id = marker.id
-			obj_pose = PoseStamped()
-			obj_pose.header = marker.header
-			obj_pose.pose = marker.pose
-			obj_dimensions = (marker.scale.x, marker.scale.y, marker.scale.z)
-			if obj_id == 42:
-				# this is the main 'part' object, skippp TODO
-				pass
-				# part_pose = obj_pose
-				# part_dimensions = obj_dimensions
-			else:
-				self.scene.add_box("obj"+str(obj_id), obj_pose, obj_dimensions)
-		# Add 'part' last (main grasping object)
-		# self.scene.add_box("part", part_pose, part_dimensions)
-		
-		# OLD. TODO: Cleanup
-		self.add_part(object_pose)
-		# if (self.obj_pose):
-		# 		# Also add table obstacle
-		# 		self.scene.add_box("table", self.obj_pose, self.obj_dimensions)
-		# 		self.wait_for_planning_scene_object("table")
-
-		# We need to wait for the object 'part' to appear
-		self.wait_for_planning_scene_object()
-=======
+                # Get all objects to be used for planning using an object Marker Array
+                obj_markers = rospy.wait_for_message('/obj_markers', MarkerArray)
+                for marker in obj_markers.markers:
+                        obj_id = marker.id
+                        obj_pose = PoseStamped()
+                        obj_pose.header = marker.header
+                        obj_pose.pose = marker.pose
+                        obj_dimensions = (marker.scale.x, marker.scale.y, marker.scale.z)
+                        # '42' is the main "part" object to be grasped
+                        if obj_id != 42:
+                                self.scene.add_box("obj"+str(obj_id), obj_pose, obj_dimensions)
+                self.add_part(object_pose) # grasp for object 42
+
                 # We need to wait for the object 'part' to appear
                 self.wait_for_planning_scene_object()
->>>>>>> 087b8979
 
                 # compute grasps
                 possible_grasps = self.sg.create_grasps_from_object_pose(object_pose, arm_conf, single=True)
@@ -411,127 +338,62 @@
                 self.pickup_ac.wait_for_result()
                 result = self.pickup_ac.get_result()
                 rospy.logdebug("Using torso result: " + str(result))
-<<<<<<< HEAD
-                rospy.loginfo(
-                        "Pick result: " +
-                str(moveit_error_dict[result.error_code.val])
-                + "(" + str(result.error_code.val) + ")")
-
-		# Remove objects that aren't necessary anymore
-		for marker in obj_markers.markers:
-			obj_id = marker.id
-			if obj_id == 42:
-				# this is the main 'part' object, skippp
-				pass
-				# part_pose = obj_pose
-				# part_dimensions = obj_dimensions
-			else:
-				self.scene.remove_world_object("obj"+str(obj_id))
-
-		return result.error_code.val
-
-	def place_object(self, object_pose, part="part", simple_place=False):
-
-		rospy.loginfo("Clearing octomap")
-		self.clear_octomap_srv.call(EmptyRequest())
-
-		# Get all objects to be used for planning using an object Marker Array
-		obj_markers = rospy.wait_for_message('/obj_markers', MarkerArray)
-		for marker in obj_markers.markers:
-			obj_id = marker.id
-			obj_pose = PoseStamped()
-			obj_pose.header = marker.header
-			obj_pose.pose = marker.pose
-			obj_dimensions = (marker.scale.x, marker.scale.y, marker.scale.z)
-			if obj_id == 42:
-				# this is the main 'part' object, skippp TODO
-				pass
-				# part_pose = obj_pose
-				# part_dimensions = obj_dimensions
-			else:
-				self.scene.add_box("obj"+str(obj_id), obj_pose, obj_dimensions)
-				self.wait_for_planning_scene_object("obj"+str(obj_id))
-		
-		possible_placings = self.sg.create_placings_from_object_pose(object_pose, simple_place)
-		# # Try only with arm
-		# rospy.loginfo("Trying to place using only arm")
-		# goal = createPlaceGoal(
-		# 	object_pose, possible_placings, self.move_group_0, part, self.links_to_allow_contact)
-		# rospy.loginfo("Sending goal")
-		# self.place_ac.send_goal(goal)
-		# rospy.loginfo("Waiting for result")
-
-		# self.place_ac.wait_for_result()
-		# result = self.place_ac.get_result()
-		# rospy.loginfo(str(moveit_error_dict[result.error_code.val]))
-
-		# if str(moveit_error_dict[result.error_code.val]) != "SUCCESS":
-		rospy.loginfo(
-				"Trying to place with arm and torso")
-		rospy.loginfo(
-				"MOVE GROUP is:" + str(self.move_group_1))
-		# Try with arm and torso
-		goal = createPlaceGoal(
-				object_pose, possible_placings, self.move_group_1, part, self.links_to_allow_contact)
-		rospy.loginfo("Sending goal")
-		self.place_ac.send_goal(goal)
-		rospy.loginfo("Waiting for result")
-
-		self.place_ac.wait_for_result()
-		result = self.place_ac.get_result()
-		rospy.logerr(str(moveit_error_dict[result.error_code.val]))
-		
-                # print result
-		rospy.loginfo(
-			"Result: " +
-			str(moveit_error_dict[result.error_code.val]))
-			
-        #         rospy.loginfo("Removing previous object: %s", part)
-		# self.scene.remove_world_object(part)
-        #         # Also remove any old obstacles/tables (these will be added again as per the current grasp call)
-        #         self.scene.remove_world_object() # NOTE: this removes everything
-=======
                 rospy.loginfo("Pick result: " + str(moveit_error_dict[result.error_code.val]) + "(" + str(result.error_code.val) + ")")
 
+                # Remove objects that aren't necessary anymore
+                for marker in obj_markers.markers:
+                        obj_id = marker.id
+                        # remove everything except '42' (="part" object to be grasped)
+                        if obj_id != 42:
+                                self.scene.remove_world_object("obj"+str(obj_id))
+
                 return result.error_code.val
 
         def place_object(self, arm_conf, object_pose, part="part", simple_place=False):
+
                 rospy.loginfo("Clearing octomap")
                 self.clear_octomap_srv.call(EmptyRequest())
-                possible_placings = self.sg.create_placings_from_object_pose(object_pose, simple_place, arm_conf)
-                # Try only with arm
-                rospy.loginfo("Trying to place using only arm")
+
+                # Get all objects to be used for planning using an object Marker Array
+                obj_markers = rospy.wait_for_message('/obj_markers', MarkerArray)
+                for marker in obj_markers.markers:
+                        obj_id = marker.id
+                        obj_pose = PoseStamped()
+                        obj_pose.header = marker.header
+                        obj_pose.pose = marker.pose
+                        obj_dimensions = (marker.scale.x, marker.scale.y, marker.scale.z)
+                        # '42' is the main "part" object to be grasped
+                        if obj_id != 42:
+                                self.scene.add_box("obj"+str(obj_id), obj_pose, obj_dimensions)
+                
+                self.wait_for_planning_scene_object("obj"+str(obj_id))
+                
+                possible_placings = self.sg.create_placings_from_object_pose(object_pose, simple_place)
+                rospy.loginfo(
+                                "Trying to place with arm and torso")
+                rospy.loginfo(
+                                "MOVE GROUP is:" + str(self.move_group_1))
+                # Try with arm and torso
                 goal = createPlaceGoal(
-                        object_pose, possible_placings, arm_conf.group_arm, part, self.links_to_allow_contact)
+                                object_pose, possible_placings, arm_conf.group_arm_torso, part, self.links_to_allow_contact)
+                        rospy.loginfo("Sending goal")
                 rospy.loginfo("Sending goal")
                 self.place_ac.send_goal(goal)
                 rospy.loginfo("Waiting for result")
 
                 self.place_ac.wait_for_result()
                 result = self.place_ac.get_result()
-                rospy.loginfo(str(moveit_error_dict[result.error_code.val]))
-
-                if str(moveit_error_dict[result.error_code.val]) != "SUCCESS":
-                        rospy.loginfo(
-                                "Trying to place with arm and torso")
-                        # Try with arm and torso
-                        goal = createPlaceGoal(
-                                object_pose, possible_placings, arm_conf.group_arm_torso, part, self.links_to_allow_contact)
-                        rospy.loginfo("Sending goal")
-                        self.place_ac.send_goal(goal)
-                        rospy.loginfo("Waiting for result")
-
-                        self.place_ac.wait_for_result()
-                        result = self.place_ac.get_result()
-                        rospy.logerr(str(moveit_error_dict[result.error_code.val]))
+                rospy.logerr(str(moveit_error_dict[result.error_code.val]))
                 
                 # print result
                 rospy.loginfo(
                         "Result: " +
                         str(moveit_error_dict[result.error_code.val]))
-                rospy.loginfo("Removing previous object: %s", part)
-                self.scene.remove_world_object(part)
->>>>>>> 087b8979
+                        
+        #         rospy.loginfo("Removing previous object: %s", part)
+                # self.scene.remove_world_object(part)
+        #         # Also remove any old obstacles/tables (these will be added again as per the current grasp call)
+        #         self.scene.remove_world_object() # NOTE: this removes everything
 
                 return result.error_code.val
 
