#!/usr/bin/env python

# Copyright (c) 2016 PAL Robotics SL. All Rights Reserved
#
# Permission to use, copy, modify, and/or distribute this software for
# any purpose with or without fee is hereby granted, provided that the
# above copyright notice and this permission notice appear in all
# copies.
#
# THE SOFTWARE IS PROVIDED "AS IS" AND THE AUTHOR DISCLAIMS ALL WARRANTIES
# WITH REGARD TO THIS SOFTWARE INCLUDING ALL IMPLIED WARRANTIES OF
# MERCHANTABILITY AND FITNESS. IN NO EVENT SHALL THE AUTHOR BE LIABLE FOR
# ANY SPECIAL, DIRECT, INDIRECT, OR CONSEQUENTIAL DAMAGES OR ANY DAMAGES
# WHATSOEVER RESULTING FROM LOSS OF USE, DATA OR PROFITS, WHETHER IN AN
# ACTION OF CONTRACT, NEGLIGENCE OR OTHER TORTIOUS ACTION, ARISING OUT OF
# OR IN CONNECTION WITH THE USE OR PERFORMANCE OF THIS SOFTWARE.
#
# Author:
#   * Sam Pfeiffer
#   * Job van Dieten
#   * Jordi Pages
#   * Daljeet Nandha

import rospy
import time
from tiago_dual_pick_place.msg import PlaceAutoObjectAction, PlaceAutoObjectGoal, PickUpObjectAction, PickUpObjectGoal, PickPlacePoseAction, PickPlacePoseGoal
from tiago_dual_pick_place.srv import PickPlaceObject, PickPlaceObjects, PickPlaceAutoObject, PickPlaceSimple
from geometry_msgs.msg import PoseStamped, Pose
from trajectory_msgs.msg import JointTrajectory, JointTrajectoryPoint
from play_motion_msgs.msg import PlayMotionAction, PlayMotionGoal
from actionlib import SimpleActionClient

import copy

import tf2_ros
from tf2_geometry_msgs import do_transform_pose

import numpy as np
from std_srvs.srv import Empty

import cv2
from cv_bridge import CvBridge

from moveit_msgs.msg import MoveItErrorCodes

moveit_error_dict = {}
for name in MoveItErrorCodes.__dict__.keys():
        if not name[:1] == '_':
                code = MoveItErrorCodes.__dict__[name]
                moveit_error_dict[code] = name

class GraspsService(object):
        def __init__(self):
                rospy.loginfo("Starting Grasps Service")
                self.pick_type = PickPlace()
                rospy.loginfo("Finished GraspsService constructor")
                self.place_gui = rospy.Service("/place", PickPlaceSimple, self.start_place_simple)
                self.pick_gui = rospy.Service("/pick", PickPlaceSimple, self.start_pick_simple)
                self.pick_object = rospy.Service("/pick_object", PickPlaceObject, self.start_pick_object)
                self.pick_objects = rospy.Service("/pick_objects", PickPlaceObjects, self.start_pick_objects)
                self.place_object = rospy.Service("/place_object", PickPlaceAutoObject, self.start_place_object)

        def start_pick_simple(self, req):
                return self.pick_type.pick_simple(req.left_right)

        def start_place_simple(self, req):
                return self.pick_type.place_simple(req.left_right)

        def start_pick_object(self, req):
                return self.pick_type.pick_object(req.object_name, req.left_right)

        def start_pick_objects(self, req):
                return self.pick_type.pick_objects(req.left_object_name, req.right_object_name)

        def start_place_object(self, req):
                return self.pick_type.place_object(req.object_name)

class PickPlace(object):
        def __init__(self):
                rospy.loginfo("Initalizing...")
                self.bridge = CvBridge()
                self.tfBuffer = tf2_ros.Buffer()
                self.tf_l = tf2_ros.TransformListener(self.tfBuffer)
                
                rospy.loginfo("Waiting for /pickup_pose AS...")
                self.pick_as = SimpleActionClient('/pickup_pose', PickPlacePoseAction)
                time.sleep(1.0)
                if not self.pick_as.wait_for_server(rospy.Duration(20)):
                        rospy.logerr("Could not connect to /pickup_pose AS")
                        exit()
                rospy.loginfo("Waiting for /place_pose AS...")
                self.place_as = SimpleActionClient('/place_pose', PickPlacePoseAction)
                self.place_as.wait_for_server()

                self.pick_obj_as = SimpleActionClient('/pickup_object', PickUpObjectAction)
                time.sleep(1.0)
                if not self.pick_obj_as.wait_for_server(rospy.Duration(20)):
                        rospy.logerr("Could not connect to /pickup_object AS")
                        exit()
                rospy.loginfo("Waiting for /place_object AS...")
                self.place_obj_as = SimpleActionClient('/place_object', PlaceAutoObjectAction)
                self.place_obj_as.wait_for_server()

                rospy.loginfo("Setting publishers to torso and head controller...")
                self.torso_cmd = rospy.Publisher(
                        '/torso_controller/command', JointTrajectory, queue_size=1)
                self.head_cmd = rospy.Publisher(
                        '/head_controller/command', JointTrajectory, queue_size=1)
                self.detected_pose_pub = rospy.Publisher('/detected_grasp_pose',
                                                         PoseStamped,
                                                         queue_size=1,
                                                         latch=True)

                rospy.loginfo("Waiting for '/play_motion' AS...")
                self.play_m_as = SimpleActionClient('/play_motion', PlayMotionAction)
                if not self.play_m_as.wait_for_server(rospy.Duration(20)):
                        rospy.logerr("Could not connect to /play_motion AS")
                        exit()
                rospy.loginfo("Connected!")
                rospy.sleep(1.0)

                # TODO: unify
                # PickPlacePoseGoal for pick/place simple
                self.place_g = {}
                # PoseStamped for pick/place object
                self.place_pose = {}

        def strip_leading_slash(self, s):
                return s[1:] if s.startswith("/") else s
                
        # TODO: decide which arm by some sort of optimization
        def pick_object(self, object_name, left_right):
                # Move torso to its maximum height
                self.lift_torso()

                self.prepare_robot(left_right)
                rospy.sleep(2.0)

                rospy.loginfo("Start picking %s", object_name)
                goal = PickUpObjectGoal()
                goal.left_right = left_right
                goal.object_name = object_name
                self.pick_obj_as.send_goal_and_wait(goal)
                rospy.loginfo("Pick done!")

                result = self.pick_obj_as.get_result()
                if str(moveit_error_dict[result.error_code]) != "SUCCESS":
                        rospy.logerr("Failed to pick, not trying further")
                        return result.error_code

                # Raise arm
                rospy.sleep(0.5)
                rospy.loginfo("Moving arm to a safe pose")
                pmg = PlayMotionGoal()
                pmg.motion_name = 'pick_final_pose_' + left_right[0] #first char
                pmg.skip_planning = False
                self.play_m_as.send_goal_and_wait(pmg)
                rospy.loginfo("Raise object done.")

                # Save pose for placing
<<<<<<< HEAD
                self.place_pose = copy.deepcopy(result.object_pose)
                self.place_pose.pose.position.z += 0.0125
=======
                self.place_pose[object_name] = copy.deepcopy(result.object_pose)
                self.place_pose[object_name].pose.position.z += 0.025

                return result.error_code

        def pick_objects(self, left_object_name, right_object_name):
                # Move torso to its maximum height
                self.lift_torso()

                objects = {'left': left_object_name, 'right': right_object_name}
                for lr in sorted(objects):
                    self.prepare_robot(lr)

                for lr in sorted(objects):
                    rospy.loginfo("Start picking %s with %s arm", objects[lr], lr)
                    goal = PickUpObjectGoal()
                    goal.left_right = lr
                    goal.object_name = objects[lr]
                    self.pick_obj_as.send_goal_and_wait(goal)
                    rospy.loginfo("Pick %s done!", lr)

                    result = self.pick_obj_as.get_result()
                    if str(moveit_error_dict[result.error_code]) != "SUCCESS":
                        rospy.logerr("Failed to pick, not trying further")
                        return result.error_code
                    # Save pose for placing
                    self.place_pose[objects[lr]] = copy.deepcopy(result.object_pose)
                    self.place_pose[objects[lr]].pose.position.z += 0.025

                # Raise left/right arm
                rospy.loginfo("Moving arms to a safe pose")
                for lr in ['l', 'r']:
                    pmg = PlayMotionGoal()
                    pmg.motion_name = 'pick_final_pose_' + lr
                    pmg.skip_planning = False
                    self.play_m_as.send_goal_and_wait(pmg)
                    rospy.loginfo("Raise object done.")
>>>>>>> 087b8979

                return result.error_code

        def wait_for_pose(self, topic, timeout=None):
                try:
                    grasp_pose = rospy.wait_for_message(topic, PoseStamped, timeout=timeout)
                except rospy.ROSException as e:
                    return None

                grasp_pose.header.frame_id = self.strip_leading_slash(grasp_pose.header.frame_id)
                rospy.loginfo("Got: " + str(grasp_pose))


                rospy.loginfo("Transforming from frame: " +
                grasp_pose.header.frame_id + " to 'base_footprint'")
                ps = PoseStamped()
                ps.pose.position = grasp_pose.pose.position
                ps.pose.orientation = grasp_pose.pose.orientation
                ps.header.stamp = self.tfBuffer.get_latest_common_time("base_footprint", grasp_pose.header.frame_id)
                ps.header.frame_id = grasp_pose.header.frame_id
                transform_ok = False

                while not transform_ok and not rospy.is_shutdown():
                        try:
                                transform = self.tfBuffer.lookup_transform("base_footprint", 
                                                                           ps.header.frame_id,
                                                                           rospy.Time(0))
                                ps_trans = do_transform_pose(ps, transform)
                                transform_ok = True
                        except tf2_ros.ExtrapolationException as e:
                                rospy.logwarn(
                                        "Exception on transforming point... trying again \n(" +
                                        str(e) + ")")
                                rospy.sleep(0.01)
                                ps.header.stamp = self.tfBuffer.get_latest_common_time("base_footprint", grasp_pose.header.frame_id)
                        rospy.loginfo("Setting pose")

                return ps_trans

        def pick_simple(self, left_right):
                # self.prepare_robot()
                #rospy.sleep(2.0)

                rospy.loginfo("Pick: Waiting for a grasp pose")
                grasp_ps = self.wait_for_pose('/grasp/pose')

                pick_g = PickPlacePoseGoal()
                pick_g.left_right = left_right
                pick_g.object_pose.pose = grasp_ps.pose
                #pick_g.object_pose.pose.position = grasp_ps.pose.position
                #pick_g.object_pose.pose.position.z -= 0.1*(1.0/2.0)
                #pick_g.object_pose.pose.orientation.w = 1.0
                rospy.loginfo("grasp pose in base_footprint:" + str(pick_g))
                pick_g.object_pose.header.frame_id = 'base_footprint'

                self.detected_pose_pub.publish(pick_g.object_pose)
                rospy.loginfo("Gonna pick:" + str(pick_g))

                self.pick_as.send_goal_and_wait(pick_g)
                rospy.loginfo("Done!")

                result = self.pick_as.get_result()
                if str(moveit_error_dict[result.error_code]) != "SUCCESS":
                        rospy.logerr("Failed to pick, not trying further")
                        return result.error_code

                # Move torso to its maximum height
                self.lift_torso()

                # Save pos for placing
                self.place_g[left_right] = copy.deepcopy(pick_g)
                self.place_g[left_right].object_pose.pose.position.z += 0.025

                return result.error_code

        def place_object(self, object_name):
                rospy.loginfo("Start placing %s", object_name)
                goal = PlaceAutoObjectGoal()

                rospy.loginfo("Place: Waiting for a place pose")
                place_pose = self.wait_for_pose('/place/pose', timeout=10.)
                if place_pose is None:
                    # use previously stored pickup position
                    place_pose = self.place_pose[object_name]

                goal.target_pose = place_pose
                goal.object_name = object_name
                #goal.left_right = left_right  # not needed with 'Auto'
                self.place_obj_as.send_goal_and_wait(goal)
                rospy.loginfo("Place done!")

                result = self.place_obj_as.get_result()
                if str(moveit_error_dict[result.error_code]) != "SUCCESS":
                        rospy.logerr("Failed to place, not trying further")
                
                return result.error_code

<<<<<<< HEAD
        def pick_place(self, string_operation):
                transform_ok = True
                if string_operation == "pick":
                        # self.prepare_robot()
                        #rospy.sleep(2.0)

                        rospy.loginfo("Pick: Waiting for a grasp pose")
                        rospy.sleep(0.75)
                        grasp_ps = self.wait_for_pose('/grasp/pose')

                        pick_g = PickUpPoseGoal()
                        pick_g.object_pose.pose = grasp_ps.pose
                        #pick_g.object_pose.pose.position = grasp_ps.pose.position
                        #pick_g.object_pose.pose.position.z -= 0.1*(1.0/2.0)
                        #pick_g.object_pose.pose.orientation.w = 1.0
                        rospy.loginfo("grasp pose in base_footprint:" + str(pick_g))
                        pick_g.object_pose.header.frame_id = 'base_footprint'

                        self.detected_pose_pub.publish(pick_g.object_pose)
                        rospy.loginfo("Gonna pick:" + str(pick_g))

                        self.pick_as.send_goal_and_wait(pick_g)
                        rospy.loginfo("Done!")

                        result = self.pick_as.get_result()
                        if str(moveit_error_dict[result.error_code]) != "SUCCESS":                                
                                # if INVALIDATED_BY_ENVIRONMENT_CHANGE, just continue # TODO: Try to find out why this error occurs
                                if str(moveit_error_dict[result.error_code]) != "MOTION_PLAN_INVALIDATED_BY_ENVIRONMENT_CHANGE":
                                        rospy.logerr("Failed to pick, not trying further")
                                        return result.error_code

                        # Move torso to its maximum height
                        # self.lift_torso()

                        # Raise arm
                        rospy.loginfo("Moving arm to a safe pose")
                        pmg = PlayMotionGoal()
                        pmg.motion_name = 'pick_final_pose'
                        pmg.skip_planning = False
                        self.play_m_as.send_goal_and_wait(pmg)
                        rospy.loginfo("Raise object done.")

                        # Save pose for optional immediate placing back
                        self.place_g = copy.deepcopy(pick_g)
                        self.place_g.object_pose.pose.position.z += 0.0125 # Add small offset to not crash into stuff
=======
        def place_simple(self, left_right):
                # Place the object back to its position
                rospy.loginfo("Gonna place near where it was")
                self.place_as.send_goal_and_wait(self.place_g[left_right])
                rospy.loginfo("Done!")
>>>>>>> 087b8979

                result = self.place_as.get_result()

<<<<<<< HEAD
                elif string_operation == "place":
                        rospy.loginfo("Place: Waiting for a place pose")
                        place_pose = self.wait_for_pose('/place/pose', timeout=1.0)
                        if place_pose is None:
                                rospy.loginfo("No place pose set. Gonna try placing back where it was")
                        else:
                                rospy.loginfo("Received a place pose")
                                self.place_g.object_pose.pose = place_pose.pose
                                self.place_g.object_pose.pose.position.z += 0.0125 # Add small offset to not crash into stuff

                        self.place_as.send_goal_and_wait(self.place_g)
                        rospy.loginfo("Done!")

                        result = self.place_as.get_result()

                        return result.error_code
=======
                return result.error_code
>>>>>>> 087b8979

        def lift_torso(self):
                rospy.loginfo("Moving torso up")
                jt = JointTrajectory()
                jt.joint_names = ['torso_lift_joint']
                jtp = JointTrajectoryPoint()
                jtp.positions = [0.34]
                jtp.time_from_start = rospy.Duration(2.5)
                jt.points.append(jtp)
                self.torso_cmd.publish(jt)

        def lower_head(self):
                rospy.loginfo("Moving head down and left")
                jt = JointTrajectory()
                jt.joint_names = ['head_1_joint', 'head_2_joint']
                jtp = JointTrajectoryPoint()
                jtp.positions = [0.75, -0.75]
                jtp.time_from_start = rospy.Duration(2.0)
                jt.points.append(jtp)
                self.head_cmd.publish(jt)
                rospy.loginfo("Done.")

        def prepare_robot(self, left_right):
                rospy.loginfo("Unfold arm safely")
                pmg = PlayMotionGoal()
                pmg.motion_name = 'pregrasp_' + left_right[0]
                pmg.skip_planning = False
                self.play_m_as.send_goal_and_wait(pmg)
                rospy.loginfo("Done.")

                #self.lower_head()

                rospy.loginfo("Robot prepared.")


if __name__ == '__main__':
        rospy.init_node('pick_place')
        srv = GraspsService()
        rospy.spin()<|MERGE_RESOLUTION|>--- conflicted
+++ resolved
@@ -148,8 +148,10 @@
                         rospy.logerr("Failed to pick, not trying further")
                         return result.error_code
 
+                # Move torso to its maximum height
+                self.lift_torso()
+
                 # Raise arm
-                rospy.sleep(0.5)
                 rospy.loginfo("Moving arm to a safe pose")
                 pmg = PlayMotionGoal()
                 pmg.motion_name = 'pick_final_pose_' + left_right[0] #first char
@@ -158,10 +160,6 @@
                 rospy.loginfo("Raise object done.")
 
                 # Save pose for placing
-<<<<<<< HEAD
-                self.place_pose = copy.deepcopy(result.object_pose)
-                self.place_pose.pose.position.z += 0.0125
-=======
                 self.place_pose[object_name] = copy.deepcopy(result.object_pose)
                 self.place_pose[object_name].pose.position.z += 0.025
 
@@ -199,7 +197,6 @@
                     pmg.skip_planning = False
                     self.play_m_as.send_goal_and_wait(pmg)
                     rospy.loginfo("Raise object done.")
->>>>>>> 087b8979
 
                 return result.error_code
 
@@ -239,6 +236,28 @@
 
                 return ps_trans
 
+        def place_object(self, object_name):
+                rospy.loginfo("Start placing %s", object_name)
+                goal = PlaceAutoObjectGoal()
+
+                rospy.loginfo("Place: Waiting for a place pose")
+                place_pose = self.wait_for_pose('/place/pose', timeout=10.)
+                if place_pose is None:
+                    # use previously stored pickup position
+                    place_pose = self.place_pose[object_name]
+
+                goal.target_pose = place_pose
+                goal.object_name = object_name
+                #goal.left_right = left_right  # not needed with 'Auto'
+                self.place_obj_as.send_goal_and_wait(goal)
+                rospy.loginfo("Place done!")
+
+                result = self.place_obj_as.get_result()
+                if str(moveit_error_dict[result.error_code]) != "SUCCESS":
+                        rospy.logerr("Failed to place, not trying further")
+                
+                return result.error_code
+
         def pick_simple(self, left_right):
                 # self.prepare_robot()
                 #rospy.sleep(2.0)
@@ -275,29 +294,13 @@
 
                 return result.error_code
 
-        def place_object(self, object_name):
-                rospy.loginfo("Start placing %s", object_name)
-                goal = PlaceAutoObjectGoal()
-
-                rospy.loginfo("Place: Waiting for a place pose")
-                place_pose = self.wait_for_pose('/place/pose', timeout=10.)
-                if place_pose is None:
-                    # use previously stored pickup position
-                    place_pose = self.place_pose[object_name]
-
-                goal.target_pose = place_pose
-                goal.object_name = object_name
-                #goal.left_right = left_right  # not needed with 'Auto'
-                self.place_obj_as.send_goal_and_wait(goal)
-                rospy.loginfo("Place done!")
-
-                result = self.place_obj_as.get_result()
-                if str(moveit_error_dict[result.error_code]) != "SUCCESS":
-                        rospy.logerr("Failed to place, not trying further")
-                
-                return result.error_code
-
-<<<<<<< HEAD
+        def place_simple(self, left_right):
+                # Place the object back to its position
+                rospy.loginfo("Gonna place near where it was")
+                self.place_as.send_goal_and_wait(self.place_g[left_right])
+                rospy.loginfo("Done!")
+
+
         def pick_place(self, string_operation):
                 transform_ok = True
                 if string_operation == "pick":
@@ -305,7 +308,6 @@
                         #rospy.sleep(2.0)
 
                         rospy.loginfo("Pick: Waiting for a grasp pose")
-                        rospy.sleep(0.75)
                         grasp_ps = self.wait_for_pose('/grasp/pose')
 
                         pick_g = PickUpPoseGoal()
@@ -323,56 +325,36 @@
                         rospy.loginfo("Done!")
 
                         result = self.pick_as.get_result()
-                        if str(moveit_error_dict[result.error_code]) != "SUCCESS":                                
-                                # if INVALIDATED_BY_ENVIRONMENT_CHANGE, just continue # TODO: Try to find out why this error occurs
-                                if str(moveit_error_dict[result.error_code]) != "MOTION_PLAN_INVALIDATED_BY_ENVIRONMENT_CHANGE":
-                                        rospy.logerr("Failed to pick, not trying further")
-                                        return result.error_code
+                        if str(moveit_error_dict[result.error_code]) != "SUCCESS":
+                                rospy.logerr("Failed to pick, not trying further")
+                                return result.error_code
 
                         # Move torso to its maximum height
-                        # self.lift_torso()
+                        self.lift_torso()
 
                         # Raise arm
-                        rospy.loginfo("Moving arm to a safe pose")
-                        pmg = PlayMotionGoal()
-                        pmg.motion_name = 'pick_final_pose'
-                        pmg.skip_planning = False
-                        self.play_m_as.send_goal_and_wait(pmg)
-                        rospy.loginfo("Raise object done.")
-
-                        # Save pose for optional immediate placing back
+                        # rospy.loginfo("Moving arm to a safe pose")
+                        # pmg = PlayMotionGoal()
+                        # pmg.motion_name = 'pick_final_pose'
+                        # pmg.skip_planning = False
+                        # self.play_m_as.send_goal_and_wait(pmg)
+                        # rospy.loginfo("Raise object done.")
+
+                        # Save pos for placing
                         self.place_g = copy.deepcopy(pick_g)
-                        self.place_g.object_pose.pose.position.z += 0.0125 # Add small offset to not crash into stuff
-=======
-        def place_simple(self, left_right):
-                # Place the object back to its position
-                rospy.loginfo("Gonna place near where it was")
-                self.place_as.send_goal_and_wait(self.place_g[left_right])
-                rospy.loginfo("Done!")
->>>>>>> 087b8979
-
-                result = self.place_as.get_result()
-
-<<<<<<< HEAD
+                        self.place_g.object_pose.pose.position.z += 0.025
+
+                        return result.error_code
+
                 elif string_operation == "place":
-                        rospy.loginfo("Place: Waiting for a place pose")
-                        place_pose = self.wait_for_pose('/place/pose', timeout=1.0)
-                        if place_pose is None:
-                                rospy.loginfo("No place pose set. Gonna try placing back where it was")
-                        else:
-                                rospy.loginfo("Received a place pose")
-                                self.place_g.object_pose.pose = place_pose.pose
-                                self.place_g.object_pose.pose.position.z += 0.0125 # Add small offset to not crash into stuff
-
+                        # Place the object back to its position
+                        rospy.loginfo("Gonna place near where it was")
                         self.place_as.send_goal_and_wait(self.place_g)
                         rospy.loginfo("Done!")
 
                         result = self.place_as.get_result()
 
                         return result.error_code
-=======
-                return result.error_code
->>>>>>> 087b8979
 
         def lift_torso(self):
                 rospy.loginfo("Moving torso up")
@@ -411,4 +393,4 @@
 if __name__ == '__main__':
         rospy.init_node('pick_place')
         srv = GraspsService()
-        rospy.spin()+        rospy.spin()
